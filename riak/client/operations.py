"""
Copyright 2012 Basho Technologies, Inc.

This file is provided to you under the Apache License,
Version 2.0 (the "License"); you may not use this file
except in compliance with the License.  You may obtain
a copy of the License at

http://www.apache.org/licenses/LICENSE-2.0

Unless required by applicable law or agreed to in writing,
software distributed under the License is distributed on an
"AS IS" BASIS, WITHOUT WARRANTIES OR CONDITIONS OF ANY
KIND, either express or implied.  See the License for the
specific language governing permissions and limitations
under the License.
"""

from transport import RiakClientTransport, retryable, retryableHttpOnly
<<<<<<< HEAD
from multiget import multiget
=======
from index_page import IndexPage

>>>>>>> 45d266fc

class RiakClientOperations(RiakClientTransport):
    """
    Methods for RiakClient that result in requests sent to the Riak
    cluster.

    Note that many of these methods have an implicit 'transport'
    argument that will be prepended automatically as part of the retry
    logic, and does not need to be supplied by the user.
    """

    @retryable
    def get_buckets(self, transport, timeout=None):
        """
        Get the list of buckets as RiakBucket instances.
        NOTE: Do not use this in production, as it requires traversing through
        all keys stored in a cluster.

        :param timeout: a timeout value in milliseconds
        :type timeout: int
        :rtype list of RiakBucket instances
        """
        _validate_timeout(timeout)
        return [self.bucket(name) for name in
                transport.get_buckets(timeout=timeout)]

    def stream_buckets(self, timeout=None):
        """
        Streams the list of buckets. This is a generator method that
        should be iterated over. NOTE: Do not use this in production,
        as it requires traversing through all keys stored in a
        cluster.

        :param timeout: a timeout value in milliseconds
        :type timeout: int
        :rtype iterator
        """
        _validate_timeout(timeout)
        with self._transport() as transport:
            stream = transport.stream_buckets(timeout=timeout)
            try:
                for bucket_list in stream:
                    bucket_list = [self.bucket(name) for name in bucket_list]
                    if len(bucket_list) > 0:
                        yield bucket_list
            finally:
                stream.close()

    @retryable
    def ping(self, transport):
        """
        Check if the Riak server for this ``RiakClient`` instance is alive.

        :rtype: boolean
        """
        return transport.ping()

    is_alive = ping

    @retryable
    def get_index(self, transport, bucket, index, startkey, endkey=None,
                  return_terms=None, max_results=None, continuation=None):
        """
        Queries a secondary index, returning matching keys.

        :param bucket: the bucket whose index will be queried
        :type bucket: RiakBucket
        :param index: the index to query
        :type index: string
        :param startkey: the sole key to query, or beginning of the query range
        :type startkey: string, integer
        :param endkey: the end of the query range (optional if equality)
        :type endkey: string, integer
        :param return_terms: whether to include the secondary index value
        :type return_terms: boolean
        :param max_results: the maximum number of results to return (page size)
        :type max_results: integer
        :param continuation: the opaque continuation returned from a
            previous paginated request
        :type continuation: string
        :rtype: :class:`riak.client.index_page.IndexPage`
        """
        page = IndexPage(self, bucket, index, startkey, endkey,
                         return_terms, max_results)

        results, continuation = transport.get_index(
            bucket, index, startkey, endkey, return_terms=return_terms,
            max_results=max_results, continuation=continuation)

        page.results = results
        page.continuation = continuation
        return page

    def stream_index(self, bucket, index, startkey, endkey=None,
                     return_terms=None, max_results=None, continuation=None):
        """
        Queries a secondary index, streaming matching keys through an
        iterator.

        :param bucket: the bucket whose index will be queried
        :type bucket: RiakBucket
        :param index: the index to query
        :type index: string
        :param startkey: the sole key to query, or beginning of the query range
        :type startkey: string, integer
        :param endkey: the end of the query range (optional if equality)
        :type endkey: string, integer
        :param return_terms: whether to include the secondary index value
        :type return_terms: boolean
        :param max_results: the maximum number of results to return (page size)
        :type max_results: integer
        :param continuation: the opaque continuation returned from a
            previous paginated request
        :type continuation: string
        :rtype: :class:`riak.client.index_page.IndexPage`
        """
        page = IndexPage(self, bucket, index, startkey, endkey,
                         return_terms, max_results)
        with self._transport() as transport:
            page.stream = True
            page.results = transport.stream_index(
                bucket, index, startkey, endkey, return_terms=return_terms,
                max_results=max_results, continuation=continuation)
            return page

    @retryable
    def get_bucket_props(self, transport, bucket):
        """
        Fetches bucket properties for the given bucket.

        :param bucket: the bucket whose properties will be fetched
        :type bucket: RiakBucket
        :rtype: dict
        """
        return transport.get_bucket_props(bucket)

    @retryable
    def set_bucket_props(self, transport, bucket, props):
        """
        Sets bucket properties for the given bucket.

        :param bucket: the bucket whose properties will be set
        :type bucket: RiakBucket
        :param props: the properties to set
        :type props: dict
        """
        return transport.set_bucket_props(bucket, props)

    @retryable
    def clear_bucket_props(self, transport, bucket):
        """
        Resets bucket properties for the given bucket.

        :param bucket: the bucket whose properties will be set
        :type bucket: RiakBucket
        """
        return transport.clear_bucket_props(bucket)

    @retryable
    def get_keys(self, transport, bucket, timeout=None):
        """
        Lists all keys in a bucket.

        :param bucket: the bucket whose properties will be set
        :type bucket: RiakBucket
        :param timeout: a timeout value in milliseconds
        :type timeout: int
        :rtype: list
        """
        _validate_timeout(timeout)
        return transport.get_keys(bucket, timeout=timeout)

    def stream_keys(self, bucket, timeout=None):
        """
        Lists all keys in a bucket via a stream. This is a generator
        method which should be iterated over.


        :param bucket: the bucket whose properties will be set
        :type bucket: RiakBucket
        :param timeout: a timeout value in milliseconds
        :type timeout: int
        :rtype: iterator
        """
        _validate_timeout(timeout)
        with self._transport() as transport:
            stream = transport.stream_keys(bucket, timeout=timeout)
            try:
                for keylist in stream:
                    if len(keylist) > 0:
                        yield keylist
            finally:
                stream.close()

    @retryable
    def put(self, transport, robj, w=None, dw=None, pw=None, return_body=None,
            if_none_match=None, timeout=None):
        """
        Stores an object in the Riak cluster.

        :param robj: the object to store
        :type robj: RiakObject
        :param w: the write quorum
        :type w: integer, string, None
        :param dw: the durable write quorum
        :type dw: integer, string, None
        :param pw: the primary write quorum
        :type pw: integer, string, None
        :param return_body: whether to return the resulting object
           after the write
        :type return_body: boolean
        :param if_none_match: whether to fail the write if the object
          exists
        :type if_none_match: boolean
        :param timeout: a timeout value in milliseconds
        :type timeout: int
        """
        _validate_timeout(timeout)
        return transport.put(robj, w=w, dw=dw, pw=pw,
                             return_body=return_body,
                             if_none_match=if_none_match,
                             timeout=timeout)

    @retryable
    def get(self, transport, robj, r=None, pr=None, timeout=None):
        """
        Fetches the contents of a Riak object.

        :param robj: the object to fetch
        :type robj: RiakObject
        :param r: the read quorum
        :type r: integer, string, None
        :param pr: the primary read quorum
        :type pr: integer, string, None
        :param timeout: a timeout value in milliseconds
        :type timeout: int
        """
        _validate_timeout(timeout)
        if not isinstance(robj.key, basestring):
            raise TypeError(
                'key must be a string, instead got {0}'.format(repr(robj.key)))

        return transport.get(robj, r=r, pr=pr, timeout=timeout)

    @retryable
    def delete(self, transport, robj, rw=None, r=None, w=None, dw=None,
               pr=None, pw=None, timeout=None):
        """
        Deletes an object from Riak.

        :param robj: the object to store
        :type robj: RiakObject
        :param rw: the read/write (delete) quorum
        :type rw: integer, string, None
        :param r: the read quorum
        :type r: integer, string, None
        :param pr: the primary read quorum
        :type pr: integer, string, None
        :param w: the write quorum
        :type w: integer, string, None
        :param dw: the durable write quorum
        :type dw: integer, string, None
        :param pw: the primary write quorum
        :type pw: integer, string, None
        :param timeout: a timeout value in milliseconds
        :type timeout: int
        """
        _validate_timeout(timeout)
        return transport.delete(robj, rw=rw, r=r, w=w, dw=dw, pr=pr,
                                pw=pw, timeout=timeout)

    @retryable
    def mapred(self, transport, inputs, query, timeout):
        """
        Executes a MapReduce query.

        :param inputs: the input list/structure
        :type inputs: list, dict
        :param query: the list of query phases
        :type query: list
        :param timeout: the query timeout
        :type timeout: integer, None
        :rtype: mixed
        """
        _validate_timeout(timeout)
        return transport.mapred(inputs, query, timeout)

    def stream_mapred(self, inputs, query, timeout):
        """
        Streams a MapReduce query as (phase, data) pairs. This is a
        generator method which should be iterated over.

        :param inputs: the input list/structure
        :type inputs: list, dict
        :param query: the list of query phases
        :type query: list
        :param timeout: the query timeout
        :type timeout: integer, None
        :rtype: iterator
        """
        _validate_timeout(timeout)
        with self._transport() as transport:
            stream = transport.stream_mapred(inputs, query, timeout)
            try:
                for phase, data in stream:
                    yield phase, data
            finally:
                stream.close()

    @retryable
    def fulltext_search(self, transport, index, query, **params):
        """
        Performs a full-text search query.

        :param index: the bucket/index to search over
        :type index: string
        :param query: the search query
        :type query: string
        :param params: additional query flags
        :type params: dict
        """
        return transport.search(index, query, **params)

    @retryableHttpOnly
    def fulltext_add(self, transport, index, docs):
        """
        Adds documents to the full-text index.

        :param index: the bucket/index in which to index these docs
        :type index: string
        :param docs: the list of documents
        :type docs: list
        """
        transport.fulltext_add(index, docs)

    @retryableHttpOnly
    def fulltext_delete(self, transport, index, docs=None, queries=None):
        """
        Removes documents from the full-text index.

        :param index: the bucket/index from which to delete
        :type index: string
        :param docs: a list of documents (with ids)
        :type docs: list
        :param queries: a list of queries to match and delete
        :type queries: list
        """
        transport.fulltext_delete(index, docs, queries)

    def multiget(self, pairs, **params):
        """
        Fetches many keys in parallel via threads.

        :param pairs: list of bucket/key tuple pairs
        :type pairs: list
        :param params: additional request flags, e.g. r, pr
        :type params: dict
        :rtype list
        """
        return multiget(self, pairs, **params)

    @retryable
    def get_counter(self, transport, bucket, key, r=None, pr=None,
                    basic_quorum=None, notfound_ok=None):
        """
        Gets the value of a counter.

        :param bucket: the bucket of the counter
        :type bucket: RiakBucket
        :param key: the key of the counter
        :type key: string
        :param r: the read quorum
        :type r: integer, string, None
        :param pr: the primary read quorum
        :type pr: integer, string, None
        :param basic_quorum: whether to use the "basic quorum" policy
           for not-founds
        :type basic_quorum: bool
        :param notfound_ok: whether to treat not-found responses as successful
        :type notfound_ok: bool
        :rtype integer
        """
        return transport.get_counter(bucket, key, r=r, pr=pr)

    def update_counter(self, bucket, key, value, w=None, dw=None, pw=None,
                       returnvalue=False):
        """
        Updates a counter by the given value. This operation is not
        idempotent and so should not be retried automatically.

        :param bucket: the bucket of the counter
        :type bucket: RiakBucket
        :param key: the key of the counter
        :type key: string
        :param value: the amount to increment or decrement
        :type value: integer
        :param w: the write quorum
        :type w: integer, string, None
        :param dw: the durable write quorum
        :type dw: integer, string, None
        :param pw: the primary write quorum
        :type pw: integer, string, None
        :param returnvalue: whether to return the updated value of the counter
        :type returnvalue: bool
        """
        if type(value) not in (int, long):
            raise TypeError("Counter update amount must be an integer")
        if value == 0:
            raise ValueError("Cannot increment counter by 0")

        with self._transport() as transport:
            return transport.update_counter(bucket, key, value,
                                            w=w, dw=dw, pw=pw,
                                            returnvalue=returnvalue)


def _validate_timeout(timeout):
    """
    Raises an exception if the given timeout is an invalid value.
    """
    if not (timeout is None or
            (type(timeout) in (int, long) and
             timeout > 0)):
        raise ValueError("timeout must be a positive integer")<|MERGE_RESOLUTION|>--- conflicted
+++ resolved
@@ -17,12 +17,9 @@
 """
 
 from transport import RiakClientTransport, retryable, retryableHttpOnly
-<<<<<<< HEAD
 from multiget import multiget
-=======
 from index_page import IndexPage
 
->>>>>>> 45d266fc
 
 class RiakClientOperations(RiakClientTransport):
     """
