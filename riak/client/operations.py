--- conflicted
+++ resolved
@@ -272,7 +272,6 @@
         """
         transport.fulltext_delete(index, docs, queries)
 
-<<<<<<< HEAD
     def multiget(self, pairs, **params):
         """
         Fetches many keys in parallel via threads.
@@ -284,7 +283,7 @@
         :rtype list
         """
         return multiget(self, pairs, **params)
-=======
+
     @retryable
     def get_counter(self, transport, bucket, key, r=None, pr=None,
                     basic_quorum=None, notfound_ok=None):
@@ -337,5 +336,4 @@
         with self._transport() as transport:
             return transport.update_counter(bucket, key, value,
                                             w=w, dw=dw, pw=pw,
-                                            returnvalue=returnvalue)
->>>>>>> a501cd28
+                                            returnvalue=returnvalue)