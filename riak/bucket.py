--- conflicted
+++ resolved
@@ -423,7 +423,6 @@
             mimetype = 'application/octet-stream'
         return self.new_binary(key, binary_data, mimetype)
     
-<<<<<<< HEAD
     def search_enabled(self):
         """
         Returns True if the search precommit hook is enabled for this bucket.
@@ -451,7 +450,6 @@
             precommit_hooks.remove(self.SEARCH_PRECOMMIT_HOOK)
             self.set_properties({"precommit": precommit_hooks})
         return True
-=======
+
     def search(self, query, **params):
-        return self._client.solr().search(self._name, query, **params)
->>>>>>> 2c0158e8
+        return self._client.solr().search(self._name, query, **params)