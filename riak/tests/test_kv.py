--- conflicted
+++ resolved
@@ -43,11 +43,7 @@
         obj.store()
         obj = bucket.get('foo')
         self.assertTrue(obj.exists())
-<<<<<<< HEAD
-        self.assertEqual(obj.get_bucket().get_name(), self.bucket_name)
-=======
-        self.assertEqual(obj.get_bucket().name, 'bucket')
->>>>>>> 466a9cfe
+        self.assertEqual(obj.get_bucket().name, self.bucket_name)
         self.assertEqual(obj.get_key(), 'foo')
         self.assertEqual(obj.get_data(), rand)
 
@@ -154,43 +150,9 @@
         self.assertEqual(bucket.n_val, 3)
         # Test setting multiple properties...
         bucket.set_properties({"allow_mult": False, "n_val": 2})
-<<<<<<< HEAD
-        self.assertFalse(bucket.get_allow_multiples())
-        self.assertEqual(bucket.get_n_val(), 2)
-
-    def test_rw_settings(self):
-        bucket = self.client.bucket(self.bucket_name)
-        self.assertEqual(bucket.get_r(), "default")
-        self.assertEqual(bucket.get_w(), "default")
-        self.assertEqual(bucket.get_dw(), "default")
-        self.assertEqual(bucket.get_rw(), "default")
-
-        bucket.set_w(1)
-        self.assertEqual(bucket.get_w(), 1)
-
-        bucket.set_r("quorum")
-        self.assertEqual(bucket.get_r(), "quorum")
-
-        bucket.set_dw("all")
-        self.assertEqual(bucket.get_dw(), "all")
-
-        bucket.set_rw("one")
-        self.assertEqual(bucket.get_rw(), "one")
-
-    def test_primary_quora(self):
-        bucket = self.client.bucket(self.bucket_name)
-        self.assertEqual(bucket.get_pr(), "default")
-        self.assertEqual(bucket.get_pw(), "default")
-
-        bucket.set_pr(1)
-        self.assertEqual(bucket.get_pr(), 1)
-
-        bucket.set_pw("quorum")
-        self.assertEqual(bucket.get_pw(), "quorum")
-=======
+
         self.assertFalse(bucket.allow_mult)
         self.assertEqual(bucket.n_val, 2)
->>>>>>> 466a9cfe
 
     def test_if_none_match(self):
         bucket = self.client.bucket(self.bucket_name)
@@ -208,15 +170,10 @@
 
     def test_siblings(self):
         # Set up the bucket, clear any existing object...
-<<<<<<< HEAD
-        self.create_client().bucket(self.bucket_name).set_allow_multiples(True)
-        bucket = self.client.bucket(self.bucket_name)
+        bucket = self.client.bucket(self.bucket_name)
+        bucket.allow_mult = True
         obj = bucket.get_binary(self.key_name)
-=======
-        bucket = self.client.bucket('multiBucket')
-        bucket.allow_mult = True
-        obj = bucket.get_binary('foo')
->>>>>>> 466a9cfe
+
         # Even if it previously existed, let's store a base resolved version
         # from which we can diverge by sending a stale vclock.
         obj.set_data('start')
@@ -293,7 +250,7 @@
 
 class HTTPBucketPropsTest(object):
     def test_rw_settings(self):
-        bucket = self.client.bucket('rwsettings')
+        bucket = self.client.bucket(self.bucket_name)
         self.assertEqual(bucket.r, "quorum")
         self.assertEqual(bucket.w, "quorum")
         self.assertEqual(bucket.dw, "quorum")
@@ -317,7 +274,7 @@
                                'rw': 'quorum'})
 
     def test_primary_quora(self):
-        bucket = self.client.bucket('primary_quora')
+        bucket = self.client.bucket(self.bucket_name)
         self.assertEqual(bucket.pr, 0)
         self.assertEqual(bucket.pw, 0)
 
